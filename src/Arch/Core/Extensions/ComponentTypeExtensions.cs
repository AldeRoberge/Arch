--- conflicted
+++ resolved
@@ -35,11 +35,7 @@
     /// <param name="types">The <see cref="ComponentType"/> array.</param>
     /// <returns>The lookup array.</returns>
     [MethodImpl(MethodImplOptions.AggressiveInlining)]
-<<<<<<< HEAD
-    public static UnsafeArray<int> ToLookupArray(this ComponentType[] types)
-=======
-    internal static int[] ToLookupArray(this ComponentType[] types)
->>>>>>> c01ebbe3
+    internal static UnsafeArray<int> ToLookupArray(this ComponentType[] types)
     {
         // Get maximum component ID.
         var max = 0;
