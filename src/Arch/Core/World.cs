using Arch.Core.Extensions;
using Arch.Core.Utils;
using Collections.Pooled;
using CommunityToolkit.HighPerformance;
using JobScheduler;
using ArrayExtensions = CommunityToolkit.HighPerformance.ArrayExtensions;
using Component = Arch.Core.Utils.Component;

namespace Arch.Core;

/// <summary>
///     The <see cref="RecycledEntity"/> struct
///     stores information about an recycled <see cref="Entity"/>, its id and its version.
/// </summary>
internal record struct RecycledEntity
{
    /// <summary>
    ///     The recycled id.
    /// </summary>
    public int Id;

    /// <summary>
    ///     Its new version.
    /// </summary>
    public int Version;

    /// <summary>
    ///     Initializes a new instance of the <see cref="RecycledEntity"/> struct.
    /// </summary>
    /// <param name="id">Its id..</param>
    /// <param name="version">Its version.</param>
    public RecycledEntity(int id, int version)
    {
        Id = id;
        Version = version;
    }
}

/// <summary>
///     The <see cref="EntityInfo"/> struct
///     stores information about an <see cref="Entity"/> to quickly access its data and location.
/// </summary>
[SkipLocalsInit]
internal record struct EntityInfo
{
    /// <summary>
    /// Its slot inside its <see cref="Archetype"/>.
    /// </summary>
    public Slot Slot;

    /// <summary>
    /// Its <see cref="Archetype"/>.
    /// </summary>
    public Archetype Archetype;

    /// <summary>
    /// Its version.
    /// </summary>
    public int Version;

    /// <summary>
    ///     Initializes a new instance of the <see cref="EntityInfo"/> struct.
    /// </summary>
    /// <param name="slot">Its <see cref="Slot"/>.</param>
    /// <param name="archetype">Its <see cref="Archetype"/>.</param>
    /// <param name="version">Its version.</param>
    public EntityInfo(Slot slot, Archetype archetype, int version)
    {
        Slot = slot;
        Archetype = archetype;
        Version = version;
    }
}

/// <summary>
///     The <see cref="IForEach"/> interface
///     provides a method to execute logic on an <see cref="Entity"/>.
///     Commonly used for queries to provide an clean interface.
/// </summary>
public interface IForEach
{
    /// <summary>
    ///     Called on an <see cref="Entity"/> to execute logic on it.
    /// </summary>
    /// <param name="entity">The <see cref="Entity"/>.</param>
    [MethodImpl(MethodImplOptions.AggressiveInlining)]
    public void Update(in Entity entity);
}

/// <summary>
///     The <see cref="ForEach"/> delegate
///     provides a callback to execute logic on an <see cref="Entity"/>.
/// </summary>
/// <param name="entity">The <see cref="Entity"/>.</param>
public delegate void ForEach(in Entity entity);

/// <summary>
///     The <see cref="World"/> class
///     stores <see cref="Entity"/>'s in <see cref="Archetype"/>'s and <see cref="Chunk"/>'s, manages them and provides methods to query for specific <see cref="Entity"/>'s.
/// </summary>
public partial class World : IDisposable
{

    /// <summary>
    ///     Initializes a new instance of the <see cref="World"/> class
    /// </summary>
    /// <param name="id">Its unique id.</param>
    internal World(int id)
    {
        Id = id;

        // Mapping.
        GroupToArchetype = new PooledDictionary<int, Archetype>(8);

        // Entity stuff.
        Archetypes = new PooledList<Archetype>(8, ClearMode.Never);
        EntityInfo = new PooledDictionary<int, EntityInfo>(256);
        RecycledIds = new PooledQueue<RecycledEntity>(256);

        // Query.
        QueryCache = new PooledDictionary<QueryDescription, Query>(8);

        // Multithreading/Jobs.
        JobHandles = new PooledList<JobHandle>(Environment.ProcessorCount);
        JobsCache = new List<IJob>(Environment.ProcessorCount);
    }


    /// <summary>
    ///     A list of all existing <see cref="Worlds"/>.
    ///     Should not be modified by the user.
    /// </summary>
    public static List<World> Worlds { get; } = new(1);

    /// <summary>
    ///     The unique <see cref="World"/> id.
    /// </summary>
    public int Id { get; }

    /// <summary>
    ///     The amount of <see cref="Entity"/>'s stored by this instance.
    /// </summary>
    public int Size { get; private set; }

    /// <summary>
    ///     The available capacity for <see cref="Entity"/>'s by this instance.
    /// </summary>
    public int Capacity { get; private set; }

    /// <summary>
    ///     All <see cref="Archetype"/>'s that exist in this <see cref="World"/>.
    /// </summary>
    public PooledList<Archetype?> Archetypes { get; }

    /// <summary>
    ///     Mapt an <see cref="Entity"/> to its <see cref="EntityInfo"/> for quick lookups.
    /// </summary>
    internal PooledDictionary<int, EntityInfo> EntityInfo { get; }

    /// <summary>
    ///     Stores recycled <see cref="Entity"/> ids and their last version.
    /// </summary>
    internal PooledQueue<RecycledEntity> RecycledIds { get; set; }

    /// <summary>
    ///     A cache to map <see cref="QueryDescription"/> to their <see cref="Arch.Core.Query"/> to avoid allocs.
    /// </summary>
    internal PooledDictionary<QueryDescription, Query> QueryCache { get; set; }

    /// <summary>
    ///     Creates a <see cref="World"/> instance.
    /// </summary>
    /// <returns>The created <see cref="World"/> instance.</returns>
    public static World Create()
    {
        var worldSize = Worlds.Count;
        var world = new World(worldSize);
        Worlds.Add(world);

        return world;
    }

    /// <summary>
    ///     Destroys an existing <see cref="World"/>.
    /// </summary>
    /// <param name="world">The <see cref="World"/>.</param>
    public static void Destroy(World world)
    {
        Worlds.Remove(world);

        world.Capacity = 0;
        world.Size = 0;

        // Dispose
        world.JobHandles.Dispose();
        world.GroupToArchetype.Dispose();
        world.EntityInfo.Dispose();
        world.RecycledIds.Dispose();
        world.QueryCache.Dispose();

        // Set archetypes to null to free them manually since Archetypes are set to ClearMode.Never to fix #65
        for (var index = 0; index < world.Archetypes.Count; index++)
        {
            world.Archetypes[index] = null;
        }

        world.Archetypes.Dispose();
    }

    /// <summary>
    ///     Reserves space for a certain number of <see cref="Entity"/>'s of a given component structure/<see cref="Archetype"/>.
    /// </summary>
    /// <param name="types">The component structure/<see cref="Archetype"/>.</param>
    /// <param name="amount">The amount.</param>
    [MethodImpl(MethodImplOptions.AggressiveInlining)]
    public void Reserve(ComponentType[] types, int amount)
    {
        var archetype = GetOrCreate(types);
        archetype.Reserve(amount);

        var requiredCapacity = Capacity + amount;
        EntityInfo.EnsureCapacity(requiredCapacity);
        Capacity = requiredCapacity;
    }

    /// <summary>
    ///     Creates a new <see cref="Entity"/> using its given component structure/<see cref="Archetype"/>.
    ///     Might resize its target <see cref="Archetype"/> and allocate new space if its full.
    /// </summary>
    /// <param name="types">Its component structure/<see cref="Archetype"/>.</param>
    /// <returns></returns>
    [MethodImpl(MethodImplOptions.AggressiveInlining)]
    public Entity Create(params ComponentType[] types)
    {
        // Recycle id or increase
        var recycle = RecycledIds.TryDequeue(out var recycledId);
        var recycled = recycle ? recycledId : new RecycledEntity(Size, 0);

        // Create new entity and put it to the back of the array
        var entity = new Entity(recycled.Id, Id);

        // Add to archetype & mapping
        var archetype = GetOrCreate(types);
        var createdChunk = archetype.Add(in entity, out var slot);

        // Resize map & Array to fit all potential new entities
        if (createdChunk)
        {
            Capacity += archetype.EntitiesPerChunk;
            EntityInfo.EnsureCapacity(Capacity);
        }

        // Map
        EntityInfo.Add(recycled.Id, new EntityInfo(slot, archetype, recycled.Version));

        Size++;
        return entity;
    }

    /// <summary>
    ///     Moves an <see cref="Entity"/> from one <see cref="Archetype"/> <see cref="Slot"/> to another.
    /// </summary>
    /// <param name="entity">The <see cref="Entity"/>.</param>
    /// <param name="from">Its <see cref="Archetype"/>.</param>
    /// <param name="to">The new <see cref="Archetype"/>.</param>
    /// <param name="newSlot">The new <see cref="Slot"/>.</param>
    [MethodImpl(MethodImplOptions.AggressiveInlining)]
    internal void Move(in Entity entity, Archetype from, Archetype to, out Slot newSlot)
    {
        // Cache id since in Entity is basically ref readonly entity.
        var id = entity.Id;

        // Copy entity to other archetype
        var entityInfo = EntityInfo[id];
        var created = to.Add(in entity, out newSlot);
        Archetype.CopyComponents(from, ref entityInfo.Slot, to,ref newSlot);
        from.Remove(ref entityInfo.Slot, out var movedEntity);

        // Update moved entity from the remove
        var movedEntityInfo = EntityInfo[movedEntity];
        movedEntityInfo.Slot = entityInfo.Slot;
        EntityInfo[movedEntity] = movedEntityInfo;

        // Update mapping of target entity
        entityInfo.Archetype = to;
        entityInfo.Slot = newSlot;
        EntityInfo[id] = entityInfo;

        // Calculate the entity difference between the moved archetypes to allocate more space accordingly.
        var difference = 0;
        if (created)
        {
            difference += to.EntitiesPerChunk;
            Capacity += difference;
            EntityInfo.EnsureCapacity(Capacity);
        }
    }

    /// <summary>
    ///     Destroys an <see cref="Entity"/>.
    ///     Might resize its target <see cref="Archetype"/> and release memory.
    /// </summary>
    /// <param name="entity">The <see cref="Entity"/>.</param>
    [MethodImpl(MethodImplOptions.AggressiveInlining)]
    public void Destroy(in Entity entity)
    {
        // Cache id since in Entity is basically ref readonly entity.
        var id = entity.Id;

        // Remove from archetype
        var entityInfo = EntityInfo[id];
        var archetype = entityInfo.Archetype;
        archetype.Remove(ref entityInfo.Slot, out var movedEntityId);

        // Update info of moved entity which replaced the removed entity.
        var movedEntityInfo = EntityInfo[movedEntityId];
        movedEntityInfo.Slot = entityInfo.Slot;
        EntityInfo[movedEntityId] = movedEntityInfo;

        // Recycle id && Remove mapping
        RecycledIds.Enqueue(new RecycledEntity(id, unchecked(entityInfo.Version+1)));
        EntityInfo.Remove(id);

        Size--;
    }

    /// <summary>
    ///     Trims this <see cref="World"/> instance and releases unused memory.
    ///     Should not be called every single update or frame.
    ///     One single <see cref="Chunk"/> from each <see cref="Archetype"/> is spared.
    /// </summary>
    [MethodImpl(MethodImplOptions.AggressiveInlining)]
    public void TrimExcess()
    {
        Capacity = 0;

        // Trim entity info and chunks
        EntityInfo.TrimExcess();
        foreach (ref var archetype in this)
        {
            archetype.TrimExcess();
            Capacity += archetype.Size * archetype.EntitiesPerChunk; // Since always one chunk always exists.
        }
    }

    /// <summary>
    ///     Clears or resets this <see cref="World"/> instance, will drop used <see cref="Archetypes"/> and therefore release some memory sooner or later.
    /// </summary>
    [MethodImpl(MethodImplOptions.AggressiveInlining)]
    public void Clear()
    {
        Capacity = 0;
        Size = 0;

        // Clear
        EntityInfo.Clear();
        RecycledIds.Clear();
        JobHandles.Clear();
        GroupToArchetype.Clear();
        EntityInfo.Clear();
        RecycledIds.Clear();
        QueryCache.Clear();

        // Set archetypes to null to free them manually since Archetypes are set to ClearMode.Never to fix #65
        for (var index = 0; index < Archetypes.Count; index++)
        {
            Archetypes[index] = null;
        }
        Archetypes.Clear();
    }

    /// <summary>
    ///     Creates a <see cref="Arch.Core.Query"/> using a <see cref="QueryDescription"/>
    ///     which can be used to iterate over the matching <see cref="Entity"/>'s, <see cref="Archetype"/>'s and <see cref="Chunk"/>'s.
    /// </summary>
    /// <param name="queryDescription">The <see cref="QueryDescription"/> which specifies which components are searched for.</param>
    /// <returns></returns>
    [MethodImpl(MethodImplOptions.AggressiveInlining)]
    public Query Query(in QueryDescription queryDescription)
    {
        // Looping over all archetypes, their chunks and their entities.
        if (QueryCache.TryGetValue(queryDescription, out var query))
        {
            return query;
        }

        query = new Query(Archetypes, queryDescription);
        QueryCache[queryDescription] = query;

        return query;
    }

    /// <summary>
    ///     Counts all <see cref="Entity"/>'s that match a <see cref="QueryDescription"/> and returns the number.
    /// </summary>
    /// <param name="queryDescription">The <see cref="QueryDescription"/> which specifies which components or <see cref="Entity"/>'s are searched for.</param>
    [MethodImpl(MethodImplOptions.AggressiveInlining)]
    public int CountEntities(in QueryDescription queryDescription)
    {
        var counter = 0;
        var query = Query(in queryDescription);
        foreach (var archetype in query.GetArchetypeIterator())
        {
            var entities = archetype.Entities;
            counter += entities;
        }

        return counter;
    }

    /// <summary>
    ///     Search all matching <see cref="Entity"/>'s and put them into the given <see cref="IList{T}"/>.
    /// </summary>
    /// <param name="queryDescription">The <see cref="QueryDescription"/> which specifies which components or <see cref="Entity"/>'s are searched for.</param>
    /// <param name="list">The <see cref="IList{T}"/> receiving the found <see cref="Entity"/>'s.</param>
    [MethodImpl(MethodImplOptions.AggressiveInlining)]
    public unsafe void GetEntities(in QueryDescription queryDescription, IList<Entity> list)
    {
        var query = Query(in queryDescription);
        foreach (ref var chunk in query)
        {
            ref var entityFirstElement = ref chunk.Entity(0);
            foreach(var entityIndex in chunk)
            {
                ref readonly var entity = ref Unsafe.Add(ref entityFirstElement, entityIndex);
                list.Add(entity);
            }
        }
    }

    /// <summary>
    ///     Search all matching <see cref="Entity"/>'s and put them into the given <see cref="Span{T}"/>.
    /// </summary>
    /// <param name="queryDescription">The <see cref="QueryDescription"/> which specifies which components or <see cref="Entity"/>'s are searched for.</param>
    /// <param name="list">The <see cref="Span{T}"/> receiving the found <see cref="Entity"/>'s.</param>
    /// <param name="start">The start index inside the <see cref="Span{T}"/>, will append after that index. Default is 0.</param>
    [MethodImpl(MethodImplOptions.AggressiveInlining)]
    public unsafe void GetEntities(in QueryDescription queryDescription, Span<Entity> list, int start = 0)
    {
        var index = 0;
        var query = Query(in queryDescription);
        foreach (ref var chunk in query)
        {
            ref var entityFirstElement = ref chunk.Entity(0);
            foreach(var entityIndex in chunk)
            {
                ref readonly var entity = ref Unsafe.Add(ref entityFirstElement, entityIndex);
                list[start+index] = entity;
                index++;
            }
        }
    }

    /// <summary>
    ///     Search all matching <see cref="Archetype"/>'s and put them into the given <see cref="IList{T}"/>.
    /// </summary>
    /// <param name="queryDescription">The <see cref="QueryDescription"/> which specifies which components are searched for.</param>
    /// <param name="archetypes">The <see cref="IList{T}"/> receiving <see cref="Archetype"/>'s containing <see cref="Entity"/>'s with the matching components.</param>
    [MethodImpl(MethodImplOptions.AggressiveInlining)]
    public void GetArchetypes(in QueryDescription queryDescription, IList<Archetype> archetypes)
    {
        var query = Query(in queryDescription);
        foreach (var archetype in query.GetArchetypeIterator())
        {
            archetypes.Add(archetype);
        }
    }

    /// <summary>
    ///     Search all matching <see cref="Chunk"/>'s and put them into the given <see cref="IList{T}"/>.
    /// </summary>
    /// <param name="queryDescription">The <see cref="QueryDescription"/> which specifies which components are searched for.</param>
    /// <param name="chunks">The <see cref="IList{T}"/> receiving <see cref="Chunk"/>'s containing <see cref="Entity"/>'s with the matching components.</param>
    [MethodImpl(MethodImplOptions.AggressiveInlining)]
    public void GetChunks(in QueryDescription queryDescription, IList<Chunk> chunks)
    {
        var query = Query(in queryDescription);
        foreach (ref var chunk in query)
        {
            chunks.Add(chunk);
        }
    }

    /// <summary>
    ///     Creates and returns a new <see cref="Enumerator{T}"/> instance to iterate over all <see cref="Archetypes"/>.
    /// </summary>
    /// <returns>A new <see cref="Enumerator{T}"/> instance.</returns>
    [MethodImpl(MethodImplOptions.AggressiveInlining)]
    public Enumerator<Archetype> GetEnumerator()
    {
        return new Enumerator<Archetype>(Archetypes.Span);
    }

    /// <summary>
    ///     Disposes this <see cref="World"/> instance and destroys it from the <see cref="Worlds"/>.
    /// </summary>
    [MethodImpl(MethodImplOptions.AggressiveInlining)]
    public void Dispose()
    {
        Destroy(this);
    }

    /// <summary>
    ///     Converts this <see cref="World"/> to a human readable string.
    /// </summary>
    /// <returns>A string.</returns>
    [MethodImpl(MethodImplOptions.AggressiveInlining)]
    public override string ToString()
    {
        return $"World {{ {nameof(Id)} = {Id}, {nameof(Capacity)} = {Capacity}, {nameof(Size)} = {Size} }}";
    }
}

public partial class World
{

    /// <summary>
    ///     Maps an <see cref="Group"/> hash to its <see cref="Archetype"/>.
    /// </summary>
    internal PooledDictionary<int, Archetype> GroupToArchetype { get; set; }

    /// <summary>
    ///     Trys to find an <see cref="Archetype"/> by the hash of its components.
    /// </summary>
    /// <param name="types">Its <see cref="ComponentType"/>'s.</param>
    /// <param name="archetype">The found <see cref="Archetype"/>.</param>
    /// <returns>True if found, otherwhise false.</returns>
    [MethodImpl(MethodImplOptions.AggressiveInlining)]
    internal bool TryGetArchetype(int hash, out Archetype archetype)
    {
        return GroupToArchetype.TryGetValue(hash, out archetype);
    }

    /// <summary>
    ///     Trys to find an <see cref="Archetype"/> by the hash of its components.
    /// </summary>
    /// <param name="types">Its <see cref="ComponentType"/>'s.</param>
    /// <param name="archetype">The found <see cref="Archetype"/>.</param>
    /// <returns>True if found, otherwhise false.</returns>
    [MethodImpl(MethodImplOptions.AggressiveInlining)]
    public bool TryGetArchetype(ComponentType[] types, out Archetype archetype)
    {
        var hash = Component.GetHashCode(types);
        return GroupToArchetype.TryGetValue(hash, out archetype);
    }

    /// <summary>
    ///     Trys to find an <see cref="Archetype"/> by the ids of its components.
    ///     Those are being represented as a <see cref="Span{T}"/> array of ints.
    /// </summary>
    /// <param name="ids">A <see cref="Span{T}"/> with the component ids.</param>
    /// <param name="archetype">The found <see cref="Archetype"/>.</param>
    /// <returns>True if found, otherwhise false.</returns>
    [MethodImpl(MethodImplOptions.AggressiveInlining)]
    public bool TryGetArchetype(Span<int> ids, out Archetype archetype)
    {
        var hash = Component.GetHashCode(ids);
        return GroupToArchetype.TryGetValue(hash, out archetype);
    }

    /// <summary>
    ///     Returned an <see cref="Archetype"/> based on its components. If it does not exist, it will be created.
    /// </summary>
    /// <param name="types">Its <see cref="ComponentType"/>'s.</param>
    /// <returns>An existing or new <see cref="Archetype"/>.</returns>
    [MethodImpl(MethodImplOptions.AggressiveInlining)]
    internal Archetype GetOrCreate(ComponentType[] types)
    {
        if (TryGetArchetype(types, out var archetype))
        {
            return archetype;
        }

        // Create archetype
        archetype = new Archetype(types);
        var hash = Component.GetHashCode(types);

        GroupToArchetype[hash] = archetype;
        Archetypes.Add(archetype);

        // Archetypes always allocate one single chunk upon construction
        Capacity += archetype.EntitiesPerChunk;
        EntityInfo.EnsureCapacity(Capacity);

        return archetype;
    }
}

public partial class World
{
    /// <summary>
    ///     Searches all matching <see cref="Entity"/>'s by a <see cref="QueryDescription"/> and calls the passed <see cref="ForEach"/>.
    /// </summary>
    /// <param name="queryDescription">The <see cref="QueryDescription"/> which specifies which <see cref="Entity"/>'s are searched for.</param>
    /// <param name="forEntity">The <see cref="ForEach"/> delegate.</param>
    [MethodImpl(MethodImplOptions.AggressiveInlining)]
    public unsafe void Query(in QueryDescription queryDescription, ForEach forEntity)
    {
        var query = Query(in queryDescription);
        foreach (ref var chunk in query)
        {
            ref var entityLastElement = ref chunk.Entity(0);
            foreach(var entityIndex in chunk)
            {
                ref readonly var entity = ref Unsafe.Add(ref entityLastElement, entityIndex);
                forEntity(entity);
            }
        }
    }

    /// <summary>
    ///     Searches all matching <see cref="Entity"/>'s by a <see cref="QueryDescription"/> and calls the <see cref="IForEach"/> struct.
    ///     Inlines the call and is therefore faster than normal queries.
    /// </summary>
    /// <typeparam name="T">A struct implementation of the <see cref="IForEach"/> interface which is called on each <see cref="Entity"/> found.</typeparam>
    /// <param name="queryDescription">The <see cref="QueryDescription"/> which specifies which <see cref="Entity"/>'s are searched for.</param>
    [MethodImpl(MethodImplOptions.AggressiveInlining)]
    public unsafe void InlineQuery<T>(in QueryDescription queryDescription) where T : struct, IForEach
    {
        var t = new T();

        var query = Query(in queryDescription);
        foreach (ref var chunk in query)
        {
            ref var entityFirstElement = ref chunk.Entity(0);;
            foreach (var entityIndex in chunk)
            {
                ref readonly var entity = ref Unsafe.Add(ref entityFirstElement, entityIndex);
                t.Update(in entity);
            }
        }
    }

    /// <summary>
    ///     Searches all matching <see cref="Entity"/>'s by a <see cref="QueryDescription"/> and calls the passed <see cref="IForEach"/> struct.
    ///     Inlines the call and is therefore faster than normal queries.
    /// </summary>
    /// <typeparam name="T">A struct implementation of the <see cref="IForEach"/> interface which is called on each <see cref="Entity"/> found.</typeparam>
    /// <param name="queryDescription">The <see cref="QueryDescription"/> which specifies which <see cref="Entity"/>'s are searched for.</param>
    /// <param name="iForEach">The struct instance of the generic type being invoked.</param>
    [MethodImpl(MethodImplOptions.AggressiveInlining)]
    public unsafe void InlineQuery<T>(in QueryDescription queryDescription, ref T iForEach) where T : struct, IForEach
    {
        var query = Query(in queryDescription);
        foreach (ref var chunk in query)
        {
            ref var entityFirstElement = ref chunk.Entity(0);
            foreach(var entityIndex in chunk)
            {
                ref readonly var entity = ref Unsafe.Add(ref entityFirstElement, entityIndex);
                iForEach.Update(in entity);
            }
        }
    }
}

// Multithreading / Parallel

public partial class World
{

    /// <summary>
    ///     A list of <see cref="JobHandle"/> which are pooled to avoid allocs.
    /// </summary>
    private PooledList<JobHandle> JobHandles { get; }

    /// <summary>
    ///     A cache used for the parallel queries to prevent list allocations.
    /// </summary>
    internal List<IJob> JobsCache { get; set; }

    /// <summary>
    ///     Searches all matching <see cref="Entity"/>'s by a <see cref="QueryDescription"/> and calls the passed <see cref="ForEach"/> delegate.
    ///     Runs multithreaded and will process the matching <see cref="Entity"/>'s in parallel.
    /// </summary>
    /// <param name="queryDescription">The <see cref="QueryDescription"/> which specifies which <see cref="Entity"/>'s are searched for.</param>
    /// <param name="forEntity">The <see cref="ForEach"/> delegate.</param>
    [MethodImpl(MethodImplOptions.AggressiveInlining)]
    public void ParallelQuery(in QueryDescription queryDescription, ForEach forEntity)
    {
        var foreachJob = new ForEachJob
        {
            ForEach = forEntity
        };

        InlineParallelChunkQuery(in queryDescription, foreachJob);
    }

    /// <summary>
    ///     Searches all matching <see cref="Entity"/>'s by a <see cref="QueryDescription"/> and calls the <see cref="IForEach"/> struct.
    ///     Runs multithreaded and will process the matching <see cref="Entity"/>'s in parallel.
    /// </summary>
    /// <typeparam name="T">A struct implementation of the <see cref="IForEach"/> interface which is called on each <see cref="Entity"/> found.</typeparam>
    /// <param name="queryDescription">The <see cref="QueryDescription"/> which specifies which <see cref="Entity"/>'s are searched for.</param>
    [MethodImpl(MethodImplOptions.AggressiveInlining)]
    public void InlineParallelQuery<T>(in QueryDescription queryDescription) where T : struct, IForEach
    {
        var iForEachJob = new IForEachJob<T>();
        InlineParallelChunkQuery(in queryDescription, iForEachJob);
    }

    /// <summary>
    ///     Searches all matching <see cref="Entity"/>'s by a <see cref="QueryDescription"/> and calls the passed <see cref="IForEach"/> struct.
    ///     Runs multithreaded and will process the matching <see cref="Entity"/>'s in parallel.
    /// </summary>
    /// <typeparam name="T">A struct implementation of the <see cref="IForEach"/> interface which is called on each <see cref="Entity"/> found.</typeparam>
    /// <param name="queryDescription">The <see cref="QueryDescription"/> which specifies which <see cref="Entity"/>'s are searched for.</param>
    /// <param name="iForEach">The struct instance of the generic type being invoked.</param>
    [MethodImpl(MethodImplOptions.AggressiveInlining)]
    public void InlineParallelQuery<T>(in QueryDescription queryDescription, in IForEachJob<T> iForEach) where T : struct, IForEach
    {
        InlineParallelChunkQuery(in queryDescription, in iForEach);
    }

    /// <summary>
    ///     Finds all matching <see cref="Chunk"/>'s by a <see cref="QueryDescription"/> and calls an <see cref="IChunkJob"/> on them.
    /// </summary>
    /// <typeparam name="T">A struct implementation of the <see cref="IChunkJob"/> interface which is called on each <see cref="Chunk"/> found.</typeparam>
    /// <param name="queryDescription">The <see cref="QueryDescription"/> which specifies which <see cref="Chunk"/>'s are searched for.</param>
    /// <param name="innerJob">The struct instance of the generic type being invoked.</param>
    /// <exception cref="Exception">An <see cref="Exception"/> if the <see cref="JobScheduler"/> was not initialized before.</exception>
    [MethodImpl(MethodImplOptions.AggressiveInlining)]
    public void InlineParallelChunkQuery<T>(in QueryDescription queryDescription, in T innerJob) where T : struct, IChunkJob
    {
        // Job scheduler needs to be initialized.
        if (JobScheduler.JobScheduler.Instance is null)
        {
            throw new Exception("JobScheduler was not initialized, create one instance of JobScheduler. This creates a singleton used for parallel iterations.");
        }

        // Cast pool in an unsafe fast way and run the query.
        var pool = JobMeta<ChunkIterationJob<T>>.Pool;
        var query = Query(in queryDescription);
        foreach (var archetype in query.GetArchetypeIterator())
        {
            var archetypeSize = archetype.Size;
            var part = new RangePartitioner(Environment.ProcessorCount, archetypeSize);
            foreach (var range in part)
            {
                var job = pool.Get();
                job.Start = range.Start;
                job.Size = range.Length;
                job.Chunks = archetype.Chunks;
                job.Instance = innerJob;
                JobsCache.Add(job);
            }

            // Schedule, flush, wait, return.
            IJob.Schedule(JobsCache, JobHandles);
            JobScheduler.JobScheduler.Instance.Flush();
            JobHandle.Complete(JobHandles);
            JobHandle.Return(JobHandles);

            // Return jobs to pool.
            for (var jobIndex = 0; jobIndex < JobsCache.Count; jobIndex++)
            {
                var job = Unsafe.As<ChunkIterationJob<T>>(JobsCache[jobIndex]);
                pool.Return(job);
            }

            JobHandles.Clear();
            JobsCache.Clear();
        }
    }
}

// Batch query operations

public partial class World
{

    /// <summary>
    ///     Updates the <see cref="EntityInfo"/> and all entities that moved/shifted between the archetypes.
    /// </summary>
    /// <param name="archetype">The old <see cref="Archetype"/>.</param>
    /// <param name="archetypeSlot">The old <see cref="Slot"/> where the shift operation started.</param>
    /// <param name="newArchetype">The new <see cref="Archetype"/>.</param>
    /// <param name="newArchetypeSlot">The new <see cref="Slot"/> where the entities were shifted to.</param>
    [MethodImpl(MethodImplOptions.AggressiveInlining)]
    private void ShiftEntityInfo(Archetype archetype, Slot archetypeSlot, Archetype newArchetype, Slot newArchetypeSlot)
    {
        // Update the entityInfo of all copied entities.
        for (var chunkIndex = archetypeSlot.ChunkIndex; chunkIndex >= 0; --chunkIndex)
        {
            ref var chunk = ref archetype.GetChunk(chunkIndex);
            ref var entityFirstElement = ref chunk.Entities.DangerousGetReference();
            for (var index = archetypeSlot.Index; index >= 0; --index)
            {
                ref readonly var entity = ref Unsafe.Add(ref entityFirstElement, index);

                // Calculate new entity slot based on its old slot.
                var entitySlot = new Slot(index, chunkIndex);
                var newSlot = Slot.Shift(entitySlot, archetype.EntitiesPerChunk, newArchetypeSlot, newArchetype.EntitiesPerChunk);

                // Update entity info
                var entityInfo = EntityInfo[entity.Id];
                entityInfo.Slot = newSlot;
                entityInfo.Archetype = newArchetype;
                EntityInfo[entity.Id] = entityInfo;
            }
        }
    }

    /// <summary>
    ///     An efficient method to destroy all <see cref="Entity"/>s matching a <see cref="QueryDescription"/>.
    ///     No <see cref="Entity"/>s are recopied which is much faster.
    /// </summary>
    /// <param name="queryDescription">The <see cref="QueryDescription"/> which specifies which <see cref="Entity"/>'s will be destroyed.</param>
    [MethodImpl(MethodImplOptions.AggressiveInlining)]
    public unsafe void Destroy(in QueryDescription queryDescription)
    {
        var query = Query(in queryDescription);
        foreach (var archetype in query.GetArchetypeIterator())
        {
            Size -= archetype.Entities;
            foreach (ref var chunk in archetype)
            {
                ref var entityFirstElement = ref chunk.Entity(0);
                foreach (var index in chunk)
                {
                    ref readonly var entity = ref Unsafe.Add(ref entityFirstElement, index);

                    var info = EntityInfo[entity.Id];
                    var recycledEntity = new RecycledEntity(entity.Id, info.Version);

                    RecycledIds.Enqueue(recycledEntity);
                    EntityInfo.Remove(entity.Id);
                }

                chunk.Clear();
            }

            archetype.Clear();
        }
    }

    /// <summary>
    ///     An efficient method to set one component for all <see cref="Entity"/>s matching a <see cref="QueryDescription"/>.
    ///     No <see cref="Entity"/> lookups which makes it as fast as a inlin query.
    /// </summary>
    /// <param name="queryDescription">The <see cref="QueryDescription"/> which specifies which <see cref="Entity"/>s will be targeted.</param>
    [MethodImpl(MethodImplOptions.AggressiveInlining)]
    public void Set<T>(in QueryDescription queryDescription, in T value = default)
    {
        var query = Query(in queryDescription);
        foreach (ref var chunk in query)
        {
            ref var componentFirstElement = ref chunk.GetFirst<T>();
            foreach (var index in chunk)
            {
                ref var component = ref Unsafe.Add(ref componentFirstElement, index);
                component = value;
            }
        }
    }

    /// <summary>
    ///     An efficient method to add one component to all <see cref="Entity"/>s matching a <see cref="QueryDescription"/>.
    ///     No <see cref="Entity"/>s are recopied which is much faster.
    /// </summary>
    /// <param name="queryDescription">The <see cref="QueryDescription"/> which specifies which <see cref="Entity"/>s will be targeted.</param>
    [SkipLocalsInit]
    [MethodImpl(MethodImplOptions.AggressiveInlining)]
    public unsafe void Add<T>(in QueryDescription queryDescription, in T component = default)
    {
        // BitSet to stack/span bitset, size big enough to contain ALL registered components.
        Span<uint> stack = stackalloc uint[BitSet.RequiredLength(ComponentRegistry.Size)];

        var query = Query(in queryDescription);
        foreach (var archetype in query.GetArchetypeIterator())
        {
            // Archetype with T shouldnt be skipped to prevent undefined behaviour.
            if(archetype.Entities == 0 || archetype.Has<T>())
            {
                continue;
            }

            // Create local bitset on the stack and set bits to get a new fitting bitset of the new archetype.
            var bitSet = archetype.BitSet;
            var spanBitSet = new SpanBitSet(bitSet.AsSpan(stack));
            spanBitSet.SetBit(Component<T>.ComponentType.Id);

            // Get or create new archetype.
            if (!TryGetArchetype(spanBitSet.GetHashCode(), out var newArchetype))
            {
                newArchetype = GetOrCreate(archetype.Types.Add(typeof(T)));
            }

            // Get last slots before copy, for updating entityinfo later
            var archetypeSlot = archetype.LastSlot;
            var newArchetypeLastSlot = newArchetype.LastSlot;
            Slot.Shift(ref newArchetypeLastSlot, newArchetype.EntitiesPerChunk);

            Archetype.Copy(archetype, newArchetype);
            archetype.Clear();

<<<<<<< HEAD
            // Update the entityInfo of all copied entities.
            for (var chunkIndex = archetypeSlot.ChunkIndex; chunkIndex >= 0; --chunkIndex)
            {
                ref var chunk = ref archetype.GetChunk(chunkIndex);
                ref var entityFirstElement = ref chunk.Entity(0);
                for (var index = archetypeSlot.Index; index >= 0; --index)
                {
                    ref readonly var entity = ref Unsafe.Add(ref entityFirstElement, index);

                    // Calculate new entity slot based on its old slot.
                    var entitySlot = new Slot(index, chunkIndex);
                    var newSlot = Slot.Shift(entitySlot, archetype.EntitiesPerChunk, newArchetypeLastSlot, newArchetype.EntitiesPerChunk);

                    // Update entity info
                    var entityInfo = EntityInfo[entity.Id];
                    entityInfo.Slot = newSlot;
                    entityInfo.Archetype = newArchetype;
                    EntityInfo[entity.Id] = entityInfo;
                }
            }
=======
            // Set added value and update the entity info
            var lastSlot = newArchetype.LastSlot;
            newArchetype.SetRange(in lastSlot, in newArchetypeLastSlot, in component);
            ShiftEntityInfo(archetype, archetypeSlot, newArchetype, newArchetypeLastSlot);
>>>>>>> f69c2317
        }
    }

    /// <summary>
    ///     An efficient method to remove one component from <see cref="Entity"/>s matching a <see cref="QueryDescription"/>.
    ///     No <see cref="Entity"/>s are recopied which is much faster.
    /// </summary>
    /// <param name="queryDescription">The <see cref="QueryDescription"/> which specifies which <see cref="Entity"/>s will be targeted.</param>
    [SkipLocalsInit]
    [MethodImpl(MethodImplOptions.AggressiveInlining)]
    public unsafe void Remove<T>(in QueryDescription queryDescription)
    {
        // BitSet to stack/span bitset, size big enough to contain ALL registered components.
        Span<uint> stack = stackalloc uint[BitSet.RequiredLength(ComponentRegistry.Size)];

        var query = Query(in queryDescription);
        foreach (var archetype in query.GetArchetypeIterator())
        {
            // Archetype without T shouldnt be skipped to prevent undefined behaviour.
            if(archetype.Entities <= 0 || !archetype.Has<T>())
            {
                continue;
            }

            // Create local bitset on the stack and set bits to get a new fitting bitset of the new archetype.
            var bitSet = archetype.BitSet;
            var spanBitSet = new SpanBitSet(bitSet.AsSpan(stack));
            spanBitSet.ClearBit(Component<T>.ComponentType.Id);

            // Get or create new archetype.
            if (!TryGetArchetype(spanBitSet.GetHashCode(), out var newArchetype))
            {
                newArchetype = GetOrCreate(archetype.Types.Remove(typeof(T)));
            }

            // Get last slots before copy, for updating entityinfo later
            var archetypeSlot = archetype.LastSlot;
            var newArchetypeLastSlot = newArchetype.LastSlot;
            Slot.Shift(ref newArchetypeLastSlot, newArchetype.EntitiesPerChunk);

            Archetype.Copy(archetype, newArchetype);
            archetype.Clear();

<<<<<<< HEAD
            // Update the entityInfo of all copied entities.
            for (var chunkIndex = archetypeSlot.ChunkIndex; chunkIndex >= 0; --chunkIndex)
            {
                ref var chunk = ref archetype.GetChunk(chunkIndex);
                ref var entityFirstElement = ref chunk.Entity(0);
                for (var index = archetypeSlot.Index; index >= 0; --index)
                {
                    ref readonly var entity = ref Unsafe.Add(ref entityFirstElement, index);

                    // Calculate new entity slot based on its old slot.
                    var entitySlot = new Slot(index, chunkIndex);
                    var newSlot = Slot.Shift(entitySlot, archetype.EntitiesPerChunk, newArchetypeLastSlot, newArchetype.EntitiesPerChunk);

                    // Update entity info
                    var entityInfo = EntityInfo[entity.Id];
                    entityInfo.Slot = newSlot;
                    entityInfo.Archetype = newArchetype;
                    EntityInfo[entity.Id] = entityInfo;
                }
            }
=======
            ShiftEntityInfo(archetype, archetypeSlot, newArchetype, newArchetypeLastSlot);
>>>>>>> f69c2317
        }
    }
}

// Set, get and has

public partial class World
{
    /// <summary>
    ///     Sets or replaces a component for an <see cref="Entity"/>.
    /// </summary>
    /// <typeparam name="T">The component type.</typeparam>
    /// <param name="entity">The <see cref="Entity"/>.</param>
    /// <param name="cmp">The instance, optional.</param>
    [MethodImpl(MethodImplOptions.AggressiveInlining)]
    public void Set<T>(in Entity entity, in T cmp = default)
    {
        var entityInfo = EntityInfo[entity.Id];
        entityInfo.Archetype.Set(ref entityInfo.Slot, in cmp);
    }

    /// <summary>
    ///     Checks if an <see cref="Entity"/> has a certain component.
    /// </summary>
    /// <typeparam name="T">The component type.</typeparam>
    /// <param name="entity">The <see cref="Entity"/>.</param>
    /// <returns>True if it has the desired component, otherwhise false.</returns>
    [MethodImpl(MethodImplOptions.AggressiveInlining)]
    public bool Has<T>(in Entity entity)
    {
        var archetype = EntityInfo[entity.Id].Archetype;
        return archetype.Has<T>();
    }

    /// <summary>
    ///     Returns a reference to the component of an <see cref="Entity"/>.
    /// </summary>
    /// <typeparam name="T">The component type.</typeparam>
    /// <param name="entity">The <see cref="Entity"/>.</param>
    /// <returns>A reference to the component.</returns>
    [MethodImpl(MethodImplOptions.AggressiveInlining)]
    public ref T Get<T>(in Entity entity)
    {
        var entityInfo = EntityInfo[entity.Id];
        return ref entityInfo.Archetype.Get<T>(ref entityInfo.Slot);
    }

    /// <summary>
    ///     Trys to return a reference to the component of an <see cref="Entity"/>.
    ///     Will copy the component if its a struct.
    /// </summary>
    /// <typeparam name="T">The component type.</typeparam>
    /// <param name="entity">The <see cref="Entity"/>.</param>
    /// <param name="component">The found component.</param>
    /// <returns>True if it exists, otherwhise false.</returns>
    [MethodImpl(MethodImplOptions.AggressiveInlining)]
    public bool TryGet<T>(in Entity entity, out T component)
    {
        component = default;
        if (!Has<T>(in entity))
        {
            return false;
        }

        var entityInfo = EntityInfo[entity.Id];
        component = entityInfo.Archetype.Get<T>(ref entityInfo.Slot);
        return true;
    }

    /// <summary>
    ///     Trys to return a reference to the component of an <see cref="Entity"/>.
    /// </summary>
    /// <typeparam name="T">The component type.</typeparam>
    /// <param name="entity">The <see cref="Entity"/>.</param>
    /// <param name="exists">True if it exists, oterhwhise false.</param>
    /// <returns>A reference to the component.</returns>
    [MethodImpl(MethodImplOptions.AggressiveInlining)]
    public ref T TryGetRef<T>(in Entity entity, out bool exists)
    {
        if (!(exists = Has<T>(in entity)))
        {
            return ref Unsafe.NullRef<T>();
        }

        var entityInfo = EntityInfo[entity.Id];
        return ref entityInfo.Archetype.Get<T>(ref entityInfo.Slot);
    }

    /// <summary>
    ///     Adds an new component to the <see cref="Entity"/> and moves it to the new <see cref="Archetype"/>.
    /// </summary>
    /// <param name="entity">The <see cref="Entity"/>.</param>
    /// <typeparam name="T">The component type.</typeparam>
    [SkipLocalsInit]
    [MethodImpl(MethodImplOptions.AggressiveInlining)]
    public void Add<T>(in Entity entity)
    {
        var oldArchetype = EntityInfo[entity.Id].Archetype;

        // BitSet to stack/span bitset, size big enough to contain ALL registered components.
        Span<uint> stack = stackalloc uint[BitSet.RequiredLength(ComponentRegistry.Size)];
        oldArchetype.BitSet.AsSpan(stack);

        // Create a span bitset, doing it local saves us headache and gargabe
        var spanBitSet = new SpanBitSet(stack);
        spanBitSet.SetBit(Component<T>.ComponentType.Id);

        // Search for fitting archetype or create a new one
        if (!TryGetArchetype(spanBitSet.GetHashCode(), out var newArchetype))
        {
            newArchetype = GetOrCreate(oldArchetype.Types.Add(typeof(T)));
        }

        Move(in entity, oldArchetype, newArchetype, out _);
    }

    /// <summary>
    ///     Adds an new component to the <see cref="Entity"/> and moves it to the new <see cref="Archetype"/>.
    /// </summary>
    /// <param name="entity">The <see cref="Entity"/>.</param>
    /// <typeparam name="T">The component type.</typeparam>
    /// <param name="cmp">The component instance.</param>
    [SkipLocalsInit]
    [MethodImpl(MethodImplOptions.AggressiveInlining)]
    public void Add<T>(in Entity entity, in T cmp)
    {
        var oldArchetype = EntityInfo[entity.Id].Archetype;

        // BitSet to stack/span bitset, size big enough to contain ALL registered components.
        Span<uint> stack = stackalloc uint[BitSet.RequiredLength(ComponentRegistry.Size)];
        oldArchetype.BitSet.AsSpan(stack);

        // Create a span bitset, doing it local saves us headache and gargabe
        var spanBitSet = new SpanBitSet(stack);
        spanBitSet.SetBit(Component<T>.ComponentType.Id);

        // Search for fitting archetype or create a new one
        if (!TryGetArchetype(spanBitSet.GetHashCode(), out var newArchetype))
        {
            newArchetype = GetOrCreate(oldArchetype.Types.Add(typeof(T)));
        }

        Move(in entity, oldArchetype, newArchetype, out var slot);
        newArchetype.Set(ref slot, cmp);
    }


    /// <summary>
    ///     Removes an component from an <see cref="Entity"/> and moves it to a different <see cref="Archetype"/>.
    /// </summary>
    /// <typeparam name="T">The component type.</typeparam>
    /// <param name="entity">The <see cref="Entity"/>.</param>
    [SkipLocalsInit]
    [MethodImpl(MethodImplOptions.AggressiveInlining)]
    public void Remove<T>(in Entity entity)
    {
        var oldArchetype = EntityInfo[entity.Id].Archetype;

        // BitSet to stack/span bitset, size big enough to contain ALL registered components.
        Span<uint> stack = stackalloc uint[oldArchetype.BitSet.Length];
        oldArchetype.BitSet.AsSpan(stack);

        // Create a span bitset, doing it local saves us headache and gargabe
        var spanBitSet = new SpanBitSet(stack);
        spanBitSet.ClearBit(Component<T>.ComponentType.Id);

        // Search for fitting archetype or create a new one
        if (!TryGetArchetype(spanBitSet.GetHashCode(), out var newArchetype))
        {
            newArchetype = GetOrCreate(oldArchetype.Types.Remove(typeof(T)));
        }

        Move(in entity, oldArchetype, newArchetype, out _);
    }
}

// Set & Get & Has non generic

public partial class World
{

    /// <summary>
    ///     Sets or replaces a component for an <see cref="Entity"/>.
    /// </summary>
    /// <param name="entity">The <see cref="Entity"/>.</param>
    /// <param name="cmp">The component.</param>
    [MethodImpl(MethodImplOptions.AggressiveInlining)]
    public void Set(in Entity entity, object cmp)
    {
        var entityInfo = EntityInfo[entity.Id];
        entityInfo.Archetype.Set(ref entityInfo.Slot, cmp);
    }

    /// <summary>
    ///     Sets or replaces a <see cref="IList{T}"/> of components for an <see cref="Entity"/>.
    /// </summary>
    /// <param name="entity">The <see cref="Entity"/>.</param>
    /// <param name="components">The components <see cref="IList{T}"/>.</param>
    [MethodImpl(MethodImplOptions.AggressiveInlining)]
    public void SetRange(in Entity entity, params object[] components)
    {
        var entityInfo = EntityInfo[entity.Id];
        foreach (var cmp in components)
        {
            entityInfo.Archetype.Set(ref entityInfo.Slot, cmp);
        }
    }

    /// <summary>
    ///     Checks if an <see cref="Entity"/> has a certain component.
    /// </summary>
    /// <param name="entity">The <see cref="Entity"/>.</param>
    /// <param name="type">The component <see cref="ComponentType"/>.</param>
    /// <returns>True if it has the desired component, otherwhise false.</returns>
    [MethodImpl(MethodImplOptions.AggressiveInlining)]
    public bool Has(in Entity entity, ComponentType type)
    {
        var archetype = EntityInfo[entity.Id].Archetype;
        return archetype.Has(type);
    }

    /// <summary>
    ///     Checks if an <see cref="Entity"/> has a certain component.
    /// </summary>
    /// <param name="entity">The <see cref="Entity"/>.</param>
    /// <param name="types">The component <see cref="ComponentType"/>.</param>
    /// <returns>True if it has the desired component, otherwhise false.</returns>
    [MethodImpl(MethodImplOptions.AggressiveInlining)]
    public bool HasRange(in Entity entity, params ComponentType[] types)
    {
        var archetype = EntityInfo[entity.Id].Archetype;
        foreach (var type in types)
        {
            if (!archetype.Has(type))
            {
                return false;
            }
        }
        return true;
    }

    /// <summary>
    ///     Returns a reference to the component of an <see cref="Entity"/>.
    /// </summary>
    /// <param name="entity">The <see cref="Entity"/>.</param>
    /// <param name="type">The component <see cref="ComponentType"/>.</param>
    /// <returns>A reference to the component.</returns>
    [MethodImpl(MethodImplOptions.AggressiveInlining)]
    public object Get(in Entity entity, ComponentType type)
    {
        var entityInfo = EntityInfo[entity.Id];
        return entityInfo.Archetype.Get(ref entityInfo.Slot, type);
    }

    /// <summary>
    ///     Returns an array of components of an <see cref="Entity"/>.
    /// </summary>
    /// <param name="entity">The <see cref="Entity"/>.</param>
    /// <param name="types">The component <see cref="ComponentType"/>.</param>
    /// <returns>A reference to the component.</returns>
    [MethodImpl(MethodImplOptions.AggressiveInlining)]
    public object[] GetRange(in Entity entity, params ComponentType[] types)
    {
        var entityInfo = EntityInfo[entity.Id];

        var array = new object[types.Length];
        for (var index = 0; index < types.Length; index++)
        {
            var type = types[index];
            array[index] = entityInfo.Archetype.Get(ref entityInfo.Slot, type);
        }

        return array;
    }

    /// <summary>
    ///     Returns an array of components of an <see cref="Entity"/>.
    /// </summary>
    /// <param name="entity">The <see cref="Entity"/>.</param>
    /// <param name="types">The component <see cref="ComponentType"/>.</param>
    /// <param name="components">A <see cref="IList{T}"/> where the components are put it.</param>
    /// <returns>A reference to the component.</returns>
    [MethodImpl(MethodImplOptions.AggressiveInlining)]
    public void GetRange(in Entity entity, ComponentType[] types, IList<object> components)
    {
        var entityInfo = EntityInfo[entity.Id];
        for (var index = 0; index < types.Length; index++)
        {
            var type = types[index];
            components.Add(entityInfo.Archetype.Get(ref entityInfo.Slot, type));
        }
    }

    /// <summary>
    ///     Trys to return a reference to the component of an <see cref="Entity"/>.
    ///     Will copy the component if its a struct.
    /// </summary>
    /// <param name="entity">The <see cref="Entity"/>.</param>
    /// <param name="type">The component <see cref="ComponentType"/>.</param>
    /// <param name="component">The found component.</param>
    /// <returns>True if it exists, otherwhise false.</returns>
    [MethodImpl(MethodImplOptions.AggressiveInlining)]
    public bool TryGet(in Entity entity, ComponentType type, out object component)
    {
        component = default;
        if (!Has(in entity, type))
        {
            return false;
        }

        var entityInfo = EntityInfo[entity.Id];
        component = entityInfo.Archetype.Get(ref entityInfo.Slot, type);
        return true;
    }

        /// <summary>
    ///     Adds an new component to the <see cref="Entity"/> and moves it to the new <see cref="Archetype"/>.
    /// </summary>
    /// <param name="entity">The <see cref="Entity"/>.</param>
    /// <param name="cmp">The component.</param>
    [SkipLocalsInit]
    [MethodImpl(MethodImplOptions.AggressiveInlining)]
    public void Add(in Entity entity, in object cmp)
    {
        var oldArchetype = EntityInfo[entity.Id].Archetype;

        // Create a stack array with all component we now search an archetype for.
        Span<int> ids = stackalloc int[oldArchetype.Types.Length + 1];
        oldArchetype.Types.WriteComponentIds(ids);
        ids[^1] = Component.GetComponentType(cmp.GetType()).Id;

        if (!TryGetArchetype(ids, out var newArchetype))
        {
            newArchetype = GetOrCreate(oldArchetype.Types.Add(cmp.GetType()));
        }

        Move(in entity, oldArchetype, newArchetype, out _);
    }

    /// <summary>
    ///     Adds a <see cref="IList{T}"/> of new components to the <see cref="Entity"/> and moves it to the new <see cref="Archetype"/>.
    /// </summary>
    /// <param name="entity">The <see cref="Entity"/>.</param>
    /// <param name="components">The component <see cref="IList{T}"/>.</param>
    [SkipLocalsInit]
    [MethodImpl(MethodImplOptions.AggressiveInlining)]
    public void AddRange(in Entity entity, params object[] components)
    {
        var oldArchetype = EntityInfo[entity.Id].Archetype;

        // Create a stack array with all component we now search an archetype for.
        Span<int> ids = stackalloc int[oldArchetype.Types.Length + components.Length];
        oldArchetype.Types.WriteComponentIds(ids);

        // Add ids from array to all ids
        var newComponents = new ComponentType[components.Length];
        for (var index = 0; index < components.Length; index++)
        {
            var type = Component.GetComponentType(components[index].GetType());
            newComponents[index] = type;
            ids[oldArchetype.Types.Length + index] = type.Id;
        }

        if (!TryGetArchetype(ids, out var newArchetype))
        {
            newArchetype = GetOrCreate(oldArchetype.Types.Add(newComponents));
        }

        Move(in entity, oldArchetype, newArchetype, out _);
    }

    /// <summary>
    ///     Adds an list of new components to the <see cref="Entity"/> and moves it to the new <see cref="Archetype"/>.
    /// </summary>
    /// <param name="entity">The <see cref="Entity"/>.</param>
    /// <param name="components">A <see cref="IList{T}"/> of <see cref="ComponentType"/>'s, those are added to the <see cref="Entity"/>.</param>
    [SkipLocalsInit]
    [MethodImpl(MethodImplOptions.AggressiveInlining)]
    public void AddRange(in Entity entity, IList<ComponentType> components)
    {
        var oldArchetype = EntityInfo[entity.Id].Archetype;

        // Create a stack array with all component we now search an archetype for.
        Span<int> ids = stackalloc int[oldArchetype.Types.Length + components.Count];
        oldArchetype.Types.WriteComponentIds(ids);

        // Add ids from array to all ids
        for (var index = 0; index < components.Count; index++)
        {
            var type = components[index];
            ids[oldArchetype.Types.Length + index] = type.Id;
        }

        if (!TryGetArchetype(ids, out var newArchetype))
        {
            newArchetype = GetOrCreate(oldArchetype.Types.Add(components));
        }

        Move(in entity, oldArchetype, newArchetype, out _);
    }

    /// <summary>
    ///     Removes a list of <see cref="ComponentType"/>'s from the <see cref="Entity"/> and moves it to a different <see cref="Archetype"/>.
    /// </summary>
    /// <param name="entity">The <see cref="Entity"/>.</param>
    /// <param name="types">A <see cref="IList{T}"/> of <see cref="ComponentType"/>'s, those are removed from the <see cref="Entity"/>.</param>
    [SkipLocalsInit]
    [MethodImpl(MethodImplOptions.AggressiveInlining)]
    public void RemoveRange(in Entity entity, params ComponentType[] types)
    {
        var oldArchetype = EntityInfo[entity.Id].Archetype;

        // Create a stack array with all component we now search an archetype for.
        Span<int> ids = stackalloc int[oldArchetype.Types.Length];
        oldArchetype.Types.WriteComponentIds(ids);

        foreach (var type in types)
        {
            ids.Remove(type.Id);
        }

        if (!TryGetArchetype(ids, out var newArchetype))
        {
            newArchetype = GetOrCreate(oldArchetype.Types.Remove(types));
        }

        Move(in entity, oldArchetype, newArchetype, out _);
    }

    /// <summary>
    ///     Removes a list of <see cref="ComponentType"/>'s from the <see cref="Entity"/> and moves it to a different <see cref="Archetype"/>.
    /// </summary>
    /// <param name="entity">The <see cref="Entity"/>.</param>
    /// <param name="types">A <see cref="IList{T}"/> of <see cref="ComponentType"/>'s, those are removed from the <see cref="Entity"/>.</param>
    [SkipLocalsInit]
    [MethodImpl(MethodImplOptions.AggressiveInlining)]
    public void RemoveRange(in Entity entity, IList<ComponentType> types)
    {
        var oldArchetype = EntityInfo[entity.Id].Archetype;

        // Create a stack array with all component we now search an archetype for.
        Span<int> ids = stackalloc int[oldArchetype.Types.Length];
        oldArchetype.Types.WriteComponentIds(ids);

        foreach (var type in types)
        {
            ids.Remove(type.Id);
        }

        if (!TryGetArchetype(ids, out var newArchetype))
        {
            newArchetype = GetOrCreate(oldArchetype.Types.Remove(types));
        }

        Move(in entity, oldArchetype, newArchetype, out _);
    }
}

// Utility methods

public partial class World
{
    /// <summary>
    ///     Checks if the <see cref="Entity"/> is alive in this <see cref="World"/>.
    /// </summary>
    /// <param name="entity">The <see cref="Entity"/>.</param>
    /// <returns>True if it exists and is alive, otherwhise false.</returns>
    [MethodImpl(MethodImplOptions.AggressiveInlining)]
    public bool IsAlive(in Entity entity)
    {
        return EntityInfo.TryGetValue(entity.Id, out _);
    }

    /// <summary>
    ///     Returns the version of an <see cref="Entity"/>.
    ///     Indicating how often it was recycled.
    /// </summary>
    /// <param name="entity">The <see cref="Entity"/>.</param>
    /// <returns>Its version.</returns>
    [MethodImpl(MethodImplOptions.AggressiveInlining)]
    public int Version(in Entity entity)
    {
        return EntityInfo[entity.Id].Version;
    }

    /// <summary>
    ///     Returns a <see cref="EntityReference"/> to an <see cref="Entity"/>.
    /// </summary>
    /// <param name="entity">The <see cref="Entity"/>.</param>
    /// <returns>Its <see cref="EntityReference"/>.</returns>
    [MethodImpl(MethodImplOptions.AggressiveInlining)]
    public EntityReference Reference(in Entity entity)
    {
        var entityInfo = EntityInfo.TryGetValue(entity.Id, out var info);
        return new EntityReference(in entity, entityInfo ? info.Version : 0);
    }

    /// <summary>
    ///     Returns the <see cref="Archetype"/> of an <see cref="Entity"/>.
    /// </summary>
    /// <param name="entity">The <see cref="Entity"/>.</param>
    /// <returns>Its <see cref="Archetype"/>.</returns>
    [MethodImpl(MethodImplOptions.AggressiveInlining)]
    public Archetype GetArchetype(in Entity entity)
    {
        return EntityInfo[entity.Id].Archetype;
    }

    /// <summary>
    ///     Returns the <see cref="Chunk"/> of an <see cref="Entity"/>.
    /// </summary>
    /// <param name="entity">The <see cref="Entity"/>.</param>
    /// <returns>A reference to its <see cref="Chunk"/>.</returns>
    [MethodImpl(MethodImplOptions.AggressiveInlining)]
    public ref readonly Chunk GetChunk(in Entity entity)
    {
        var entityInfo = EntityInfo[entity.Id];
        return ref entityInfo.Archetype.GetChunk(entityInfo.Slot.ChunkIndex);
    }

    /// <summary>
    ///     Returns all <see cref="ComponentType"/>'s of an <see cref="Entity"/>.
    /// </summary>
    /// <param name="entity">The <see cref="Entity"/>.</param>
    /// <returns>Its <see cref="ComponentType"/>'s array.</returns>
    [MethodImpl(MethodImplOptions.AggressiveInlining)]
    public ComponentType[] GetComponentTypes(in Entity entity)
    {
        var archetype = EntityInfo[entity.Id].Archetype;
        return archetype.Types;
    }

    /// <summary>
    ///     Returns all components of an <see cref="Entity"/> as an array.
    ///     Will allocate memory.
    /// </summary>
    /// <param name="entity">The <see cref="Entity"/>.</param>
    /// <returns>A newly allocated array containing the entities components.</returns>
    [MethodImpl(MethodImplOptions.AggressiveInlining)]
    public object[] GetAllComponents(in Entity entity)
    {
        /*
        // Get archetype and chunk.
        var entityInfo = EntityInfo[entity.Id];
        var archetype = entityInfo.Archetype;
        ref var chunk = ref archetype.GetChunk(entityInfo.Slot.ChunkIndex);
        var components = chunk.Components;

        // Loop over components, collect and returns them.
        var entityIndex = entityInfo.Slot.Index;
        var cmps = new object[components.Length];

        for (var index = 0; index < components.Length; index++)
        {
            var componentArray = components[index];
            var component = componentArray.GetValue(entityIndex);
            cmps[index] = component;
        }

        return cmps;*/
        return null;
    }
}
<|MERGE_RESOLUTION|>--- conflicted
+++ resolved
@@ -414,7 +414,7 @@
     /// <param name="queryDescription">The <see cref="QueryDescription"/> which specifies which components or <see cref="Entity"/>'s are searched for.</param>
     /// <param name="list">The <see cref="IList{T}"/> receiving the found <see cref="Entity"/>'s.</param>
     [MethodImpl(MethodImplOptions.AggressiveInlining)]
-    public unsafe void GetEntities(in QueryDescription queryDescription, IList<Entity> list)
+    public void GetEntities(in QueryDescription queryDescription, IList<Entity> list)
     {
         var query = Query(in queryDescription);
         foreach (ref var chunk in query)
@@ -435,7 +435,7 @@
     /// <param name="list">The <see cref="Span{T}"/> receiving the found <see cref="Entity"/>'s.</param>
     /// <param name="start">The start index inside the <see cref="Span{T}"/>, will append after that index. Default is 0.</param>
     [MethodImpl(MethodImplOptions.AggressiveInlining)]
-    public unsafe void GetEntities(in QueryDescription queryDescription, Span<Entity> list, int start = 0)
+    public void GetEntities(in QueryDescription queryDescription, Span<Entity> list, int start = 0)
     {
         var index = 0;
         var query = Query(in queryDescription);
@@ -594,7 +594,7 @@
     /// <param name="queryDescription">The <see cref="QueryDescription"/> which specifies which <see cref="Entity"/>'s are searched for.</param>
     /// <param name="forEntity">The <see cref="ForEach"/> delegate.</param>
     [MethodImpl(MethodImplOptions.AggressiveInlining)]
-    public unsafe void Query(in QueryDescription queryDescription, ForEach forEntity)
+    public void Query(in QueryDescription queryDescription, ForEach forEntity)
     {
         var query = Query(in queryDescription);
         foreach (ref var chunk in query)
@@ -615,7 +615,7 @@
     /// <typeparam name="T">A struct implementation of the <see cref="IForEach"/> interface which is called on each <see cref="Entity"/> found.</typeparam>
     /// <param name="queryDescription">The <see cref="QueryDescription"/> which specifies which <see cref="Entity"/>'s are searched for.</param>
     [MethodImpl(MethodImplOptions.AggressiveInlining)]
-    public unsafe void InlineQuery<T>(in QueryDescription queryDescription) where T : struct, IForEach
+    public void InlineQuery<T>(in QueryDescription queryDescription) where T : struct, IForEach
     {
         var t = new T();
 
@@ -639,7 +639,7 @@
     /// <param name="queryDescription">The <see cref="QueryDescription"/> which specifies which <see cref="Entity"/>'s are searched for.</param>
     /// <param name="iForEach">The struct instance of the generic type being invoked.</param>
     [MethodImpl(MethodImplOptions.AggressiveInlining)]
-    public unsafe void InlineQuery<T>(in QueryDescription queryDescription, ref T iForEach) where T : struct, IForEach
+    public void InlineQuery<T>(in QueryDescription queryDescription, ref T iForEach) where T : struct, IForEach
     {
         var query = Query(in queryDescription);
         foreach (ref var chunk in query)
@@ -807,7 +807,7 @@
     /// </summary>
     /// <param name="queryDescription">The <see cref="QueryDescription"/> which specifies which <see cref="Entity"/>'s will be destroyed.</param>
     [MethodImpl(MethodImplOptions.AggressiveInlining)]
-    public unsafe void Destroy(in QueryDescription queryDescription)
+    public void Destroy(in QueryDescription queryDescription)
     {
         var query = Query(in queryDescription);
         foreach (var archetype in query.GetArchetypeIterator())
@@ -861,7 +861,7 @@
     /// <param name="queryDescription">The <see cref="QueryDescription"/> which specifies which <see cref="Entity"/>s will be targeted.</param>
     [SkipLocalsInit]
     [MethodImpl(MethodImplOptions.AggressiveInlining)]
-    public unsafe void Add<T>(in QueryDescription queryDescription, in T component = default)
+    public void Add<T>(in QueryDescription queryDescription, in T component = default)
     {
         // BitSet to stack/span bitset, size big enough to contain ALL registered components.
         Span<uint> stack = stackalloc uint[BitSet.RequiredLength(ComponentRegistry.Size)];
@@ -894,33 +894,10 @@
             Archetype.Copy(archetype, newArchetype);
             archetype.Clear();
 
-<<<<<<< HEAD
-            // Update the entityInfo of all copied entities.
-            for (var chunkIndex = archetypeSlot.ChunkIndex; chunkIndex >= 0; --chunkIndex)
-            {
-                ref var chunk = ref archetype.GetChunk(chunkIndex);
-                ref var entityFirstElement = ref chunk.Entity(0);
-                for (var index = archetypeSlot.Index; index >= 0; --index)
-                {
-                    ref readonly var entity = ref Unsafe.Add(ref entityFirstElement, index);
-
-                    // Calculate new entity slot based on its old slot.
-                    var entitySlot = new Slot(index, chunkIndex);
-                    var newSlot = Slot.Shift(entitySlot, archetype.EntitiesPerChunk, newArchetypeLastSlot, newArchetype.EntitiesPerChunk);
-
-                    // Update entity info
-                    var entityInfo = EntityInfo[entity.Id];
-                    entityInfo.Slot = newSlot;
-                    entityInfo.Archetype = newArchetype;
-                    EntityInfo[entity.Id] = entityInfo;
-                }
-            }
-=======
             // Set added value and update the entity info
             var lastSlot = newArchetype.LastSlot;
             newArchetype.SetRange(in lastSlot, in newArchetypeLastSlot, in component);
             ShiftEntityInfo(archetype, archetypeSlot, newArchetype, newArchetypeLastSlot);
->>>>>>> f69c2317
         }
     }
 
@@ -931,7 +908,7 @@
     /// <param name="queryDescription">The <see cref="QueryDescription"/> which specifies which <see cref="Entity"/>s will be targeted.</param>
     [SkipLocalsInit]
     [MethodImpl(MethodImplOptions.AggressiveInlining)]
-    public unsafe void Remove<T>(in QueryDescription queryDescription)
+    public void Remove<T>(in QueryDescription queryDescription)
     {
         // BitSet to stack/span bitset, size big enough to contain ALL registered components.
         Span<uint> stack = stackalloc uint[BitSet.RequiredLength(ComponentRegistry.Size)];
@@ -964,30 +941,7 @@
             Archetype.Copy(archetype, newArchetype);
             archetype.Clear();
 
-<<<<<<< HEAD
-            // Update the entityInfo of all copied entities.
-            for (var chunkIndex = archetypeSlot.ChunkIndex; chunkIndex >= 0; --chunkIndex)
-            {
-                ref var chunk = ref archetype.GetChunk(chunkIndex);
-                ref var entityFirstElement = ref chunk.Entity(0);
-                for (var index = archetypeSlot.Index; index >= 0; --index)
-                {
-                    ref readonly var entity = ref Unsafe.Add(ref entityFirstElement, index);
-
-                    // Calculate new entity slot based on its old slot.
-                    var entitySlot = new Slot(index, chunkIndex);
-                    var newSlot = Slot.Shift(entitySlot, archetype.EntitiesPerChunk, newArchetypeLastSlot, newArchetype.EntitiesPerChunk);
-
-                    // Update entity info
-                    var entityInfo = EntityInfo[entity.Id];
-                    entityInfo.Slot = newSlot;
-                    entityInfo.Archetype = newArchetype;
-                    EntityInfo[entity.Id] = entityInfo;
-                }
-            }
-=======
             ShiftEntityInfo(archetype, archetypeSlot, newArchetype, newArchetypeLastSlot);
->>>>>>> f69c2317
         }
     }
 }
@@ -1529,7 +1483,6 @@
     [MethodImpl(MethodImplOptions.AggressiveInlining)]
     public object[] GetAllComponents(in Entity entity)
     {
-        /*
         // Get archetype and chunk.
         var entityInfo = EntityInfo[entity.Id];
         var archetype = entityInfo.Archetype;
@@ -1547,7 +1500,6 @@
             cmps[index] = component;
         }
 
-        return cmps;*/
-        return null;
+        return cmps;
     }
 }
