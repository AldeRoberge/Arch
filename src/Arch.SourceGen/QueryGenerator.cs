--- conflicted
+++ resolved
@@ -64,19 +64,6 @@
             accessors.AppendLine("using ArrayExtensions = CommunityToolkit.HighPerformance.ArrayExtensions;");
             accessors.AppendLine(
                 $$"""
-<<<<<<< HEAD
-                public partial struct Chunk
-                {
-                    {{new StringBuilder().AppendChunkIndexes(25)}}
-                    {{new StringBuilder().AppendChunkHases(25)}}
-                    {{new StringBuilder().AppendChunkIndexGets(25)}}
-                    {{new StringBuilder().AppendChunkIndexGetRows(25)}}
-                    {{new StringBuilder().AppendChunkIndexSets(25)}}
-
-                    {{new StringBuilder().AppendChunkGetSpans(25)}}
-                    {{new StringBuilder().AppendChunkGetFirsts(25)}}
-                }
-=======
                 namespace Arch.Core{
 
                     public partial struct Chunk
@@ -86,8 +73,8 @@
                         {{new StringBuilder().AppendChunkIndexGets(25)}}
                         {{new StringBuilder().AppendChunkIndexGetRows(25)}}
                         {{new StringBuilder().AppendChunkIndexSets(25)}}
+                        {{new StringBuilder().AppendChunkIndexSets(25)}}
 
-                        {{new StringBuilder().AppendChunkGetArrays(25)}}
                         {{new StringBuilder().AppendChunkGetSpans(25)}}
                         {{new StringBuilder().AppendChunkGetFirsts(25)}}
                     }
@@ -131,7 +118,6 @@
                         {{new StringBuilder().AppendQueryDescriptionWithNones(25)}}
                         {{new StringBuilder().AppendQueryDescriptionWithExclusives(25)}}
                     }
->>>>>>> c01ebbe3
 
                 }
 
