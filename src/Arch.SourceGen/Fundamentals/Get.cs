--- conflicted
+++ resolved
@@ -113,17 +113,7 @@
     public static StringBuilder AppendChunkGetFirst(this StringBuilder sb, int amount)
     {
         var generics = new StringBuilder().GenericWithoutBrackets(amount);
-<<<<<<< HEAD
-
-        var spans = new StringBuilder();
-        for (var index = 0; index <= amount; index++)
-        {
-            spans.Append($"out var t{index}Span,");
-        }
-        spans.Length--;
-=======
         var arrays = new StringBuilder().GetChunkArrays(amount);
->>>>>>> 4a198f21
 
         var insertParams = new StringBuilder();
         for (var index = 0; index <= amount; index++)
@@ -138,11 +128,7 @@
             [Pure]
             public Components<{{generics}}> GetFirst<{{generics}}>()
             {
-<<<<<<< HEAD
-                GetSpan<{{generics}}>({{spans}});
-=======
                 {{arrays}}
->>>>>>> 4a198f21
                 return new Components<{{generics}}>({{insertParams}});
             }
             """;
