using Arch.Core;
using Arch.Core.Utils;
using static NUnit.Framework.Assert;

namespace Arch.Tests;

<<<<<<< HEAD

/// <summary>
///     Checks if all mechanis of the <see cref="Chunk"/> work correctly.
=======
/// <summary>
///     The <see cref="ChunkTest"/> class
///     checks if the <see cref="Chunk"/>s work correctly.
>>>>>>> 092ed6d1
/// </summary>
[TestFixture]
public class ChunkTest
{
    private Chunk _chunk;
    private readonly ComponentType[] _types = { typeof(Transform), typeof(Rotation) };

    /// <summary>
<<<<<<< HEAD
    ///     Checks if a <see cref="Chunk"/> gets filled correctly.
    /// </summary>
    [Test]
    public void ChunkFill()
=======
    ///     Checks if data inside the chunk is being set correctly.
    /// </summary>
    [Test]
    public void ChunkSet()
>>>>>>> 092ed6d1
    {
        _chunk = new Chunk(1000, _types);

        for (var index = 0; index < _chunk.Capacity; index++)
        {
            var entity = new Entity(index, 0);
            _chunk.Add(entity);

            var t = new Transform{ X = 10};
            var r = new Rotation{Y = 10};
            _chunk.Set(index, t);
            _chunk.Set(index, r);
        }

        // Make sure the amount fits
        That(_chunk.Size, Is.EqualTo(_chunk.Capacity));
    }

    /// <summary>
<<<<<<< HEAD
    ///     Checks if a <see cref="Chunk"/> correctly removes its items
=======
    ///     Checks if removing of entities form the chunk works correctly. 
>>>>>>> 092ed6d1
    /// </summary>
    [Test]
    public void ChunkRemove()
    {
        _chunk = new Chunk(1000, _types);

        for (var index = 0; index < _chunk.Capacity; index++)
        {
            var entity = new Entity(index, 0);
            _chunk.Add(entity);

            var t = new Transform();
            var r = new Rotation();
            _chunk.Set(index, t);
            _chunk.Set(index, r);
        }

        // Get last one, remove first one
        var last = _chunk.Entity(_chunk.Size - 1);
        _chunk.Remove(0);

        // Check if the first one was replaced with the last one correctly
        That(last.Id, Is.EqualTo(_chunk.Entity(0).Id));
    }

    /// <summary>
<<<<<<< HEAD
    ///     Checks if a <see cref="Chunk"/> correctly removes all its items
=======
    ///     Checks if the removal of all entities works correctly. 
>>>>>>> 092ed6d1
    /// </summary>
    [Test]
    public void ChunkRemoveAll()
    {
        _chunk = new Chunk(1000, _types);

        for (var index = 0; index < 5; index++)
        {
            var entity = new Entity(index, 0);
            _chunk.Add(entity);

            var t = new Transform();
            var r = new Rotation();
            _chunk.Set(index, t);
            _chunk.Set(index, r);
        }

        // Backward delete all since forward does not work while keeping the array dense
        for (var index = _chunk.Size - 1; index >= 0; index--)
        {
            _chunk.Remove(index);
        }

        // Check if the first one was replaced with the last one correctly
        That(_chunk.Size, Is.EqualTo(0));
        That(_chunk.Entity(0).Id, Is.EqualTo(0)); // Needs to be 1, because it will be the last one getting removed and being moved to that position
    }

    /// <summary>
<<<<<<< HEAD
    ///     Checks if a <see cref="Chunk"/> correctly sets, removes and sets items.
=======
    ///     Checks if removing and setting an entity works correctly. 
>>>>>>> 092ed6d1
    /// </summary>
    [Test]
    public void ChunkRemoveAndSetAgain()
    {
        _chunk = new Chunk(1000, _types);

        var newEntity = new Entity(1, 0);
        var newEntityTwo = new Entity(2, 0);

        var firstIndex = _chunk.Add(newEntity);
        _chunk.Add(newEntityTwo);

        _chunk.Remove(firstIndex);
        _chunk.Add(newEntity);

        // Check if the first one was replaced with the last one correctly
        That(_chunk.Size, Is.EqualTo(2));
        That(_chunk.Entity(0).Id, Is.EqualTo(2)); // Needs to be 1, because it will be the last one getting removed and being moved to that position
        That(_chunk.Entity(1).Id, Is.EqualTo(1)); // Needs to be 1, because it will be the last one getting removed and being moved to that position
    }
}<|MERGE_RESOLUTION|>--- conflicted
+++ resolved
@@ -4,15 +4,9 @@
 
 namespace Arch.Tests;
 
-<<<<<<< HEAD
-
-/// <summary>
-///     Checks if all mechanis of the <see cref="Chunk"/> work correctly.
-=======
 /// <summary>
 ///     The <see cref="ChunkTest"/> class
 ///     checks if the <see cref="Chunk"/>s work correctly.
->>>>>>> 092ed6d1
 /// </summary>
 [TestFixture]
 public class ChunkTest
@@ -21,17 +15,10 @@
     private readonly ComponentType[] _types = { typeof(Transform), typeof(Rotation) };
 
     /// <summary>
-<<<<<<< HEAD
-    ///     Checks if a <see cref="Chunk"/> gets filled correctly.
-    /// </summary>
-    [Test]
-    public void ChunkFill()
-=======
     ///     Checks if data inside the chunk is being set correctly.
     /// </summary>
     [Test]
     public void ChunkSet()
->>>>>>> 092ed6d1
     {
         _chunk = new Chunk(1000, _types);
 
@@ -51,11 +38,7 @@
     }
 
     /// <summary>
-<<<<<<< HEAD
-    ///     Checks if a <see cref="Chunk"/> correctly removes its items
-=======
     ///     Checks if removing of entities form the chunk works correctly. 
->>>>>>> 092ed6d1
     /// </summary>
     [Test]
     public void ChunkRemove()
@@ -82,11 +65,7 @@
     }
 
     /// <summary>
-<<<<<<< HEAD
-    ///     Checks if a <see cref="Chunk"/> correctly removes all its items
-=======
     ///     Checks if the removal of all entities works correctly. 
->>>>>>> 092ed6d1
     /// </summary>
     [Test]
     public void ChunkRemoveAll()
@@ -116,11 +95,7 @@
     }
 
     /// <summary>
-<<<<<<< HEAD
-    ///     Checks if a <see cref="Chunk"/> correctly sets, removes and sets items.
-=======
     ///     Checks if removing and setting an entity works correctly. 
->>>>>>> 092ed6d1
     /// </summary>
     [Test]
     public void ChunkRemoveAndSetAgain()
